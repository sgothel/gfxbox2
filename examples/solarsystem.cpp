--- conflicted
+++ resolved
@@ -414,28 +414,11 @@
     std::string toString() const noexcept {
         fraction_timespec t(_world_time);
         t.tv_nsec = 0;
-<<<<<<< HEAD
         return to_string("%s[%s, d_sun %.2f lm, velo %.2f km/s]",
             _id_s.c_str(),
             t.to_iso8601_string(true, _time_scale_last > 1_day).c_str(),
             _d_sun/light_minute,
             _velo.length()/1000.0f);
-=======
-        if( add_GM ) {
-            return to_string("%s[%s, d_sun %.2f lm, velo %.2f km/s, GM[d %f, c %f, err[%f, %f%%]]]",
-                _id_s.c_str(),
-                t.to_iso8601_string(true, _time_scale_last > (int)1_day).c_str(),
-                _d_sun/light_minute,
-                _velo.length()/1000.0f,
-                GM_0, GM_1, d_GM, pct_GM*100.0);
-        } else {
-            return to_string("%s[%s, d_sun %.2f lm, velo %.2f km/s]",
-                _id_s.c_str(),
-                t.to_iso8601_string(true, _time_scale_last > (int)1_day).c_str(),
-                _d_sun/light_minute,
-                _velo.length()/1000.0f);
-        }
->>>>>>> 52a540b7
     }
 };
 
