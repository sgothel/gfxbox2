/*
 * Author: Hermann Kai Göthel, Svenson Han Göthel und Sven Göthel
 * Copyright (c) 2025 Gothel Software e.K.
 *
 * Permission is hereby granted, free of charge, to any person obtaining
 * a copy of this software and associated documentation files (the
 * "Software"), to deal in the Software without restriction, including
 * without limitation the rights to use, copy, modify, merge, publish,
 * distribute, sublicense, and/or sell copies of the Software, and to
 * permit persons to whom the Software is furnished to do so, subject to
 * the following conditions:
 *
 * The above copyright notice and this permission notice shall be
 * included in all copies or substantial portions of the Software.
 *
 * THE SOFTWARE IS PROVIDED "AS IS", WITHOUT WARRANTY OF ANY KIND,
 * EXPRESS OR IMPLIED, INCLUDING BUT NOT LIMITED TO THE WARRANTIES OF
 * MERCHANTABILITY, FITNESS FOR A PARTICULAR PURPOSE AND
 * NONINFRINGEMENT. IN NO EVENT SHALL THE AUTHORS OR COPYRIGHT HOLDERS BE
 * LIABLE FOR ANY CLAIM, DAMAGES OR OTHER LIABILITY, WHETHER IN AN ACTION
 * OF CONTRACT, TORT OR OTHERWISE, ARISING FROM, OUT OF OR IN CONNECTION
 * WITH THE SOFTWARE OR THE USE OR OTHER DEALINGS IN THE SOFTWARE.
 */
<<<<<<< HEAD
#include <algorithm>
=======
#include <atomic>
>>>>>>> 2d729a2c
#include <cstddef>
#include <memory>
#include <pixel/pixel3f.hpp>
#include <pixel/pixel4f.hpp>
#include <pixel/pixel2f.hpp>
#include <pixel/pixel2i.hpp>
#include "pixel/pixel.hpp"
#include "pixel/audio.hpp"

#include <cinttypes>
#include <cstdio>
#include <cmath>
#include <pixel/unit.hpp>
#include <vector>

using namespace pixel::literals;

static pixel::input_event_t event;

/**
 * Space Invaders Metrics
 * - Space   224 x 260
 * - Field   204 x 184  (w: min-max, h: base -> mothership)
 * - Alien-1  12 x   8
 * - Alien-2  11 x   8
 * - Alien-3   8 x   8
 * - Alien-X  13 x   8
 * - Alien-S   3 x   7  (shot sets 2x3)
 * - Red-X     8 x   8
 * - Base     13 x   8  (incl. explosions 1-3)
 * - peng      1 x   4
 * - Bunker   22 x  16  (aspect 1.375) 1: 32/192, 2: 77/192, 3: 122/192, 4: 176/192
 * - Aline-M  16 x   8  (mothership)
 * - Peng      1 x   4
*/
constexpr static float space_height = 260.0f; // [m]
constexpr static float space_width = 224.0f; // [m]
constexpr static float space_width_pct = space_width / space_height;
constexpr static float field_height = 188.0f; // [m]
constexpr static float field_width = 204.0f; // [m]
static const pixel::f2::aabbox_t field_box( { -field_width/2.0, -field_height/2.0 }, { field_width/2.0, field_height/2.0 } );
// static const pixel::f2::vec_t alien_dim( 172, 72 );

constexpr static const float base_width = 13.0f; // [m]
constexpr static const float base_height = 8.0f; // [m]

constexpr static float bunk_width = 22.0f;
// constexpr static float bunk_height = 16.0f;

constexpr static int ship_id = 1;
constexpr static int alien_id = 2;

static const pixel::f2::point_t bunk1_tl( -80, -62 );
static const pixel::f2::point_t bunk2_tl( -35, -62 );
static const pixel::f2::point_t bunk3_tl(  10, -62 );
static const pixel::f2::point_t bunk4_tl(  55, -62 );

static const pixel::f2::aabbox_t base_box( { bunk1_tl.x-base_width, -field_height/2.0 }, { bunk4_tl.x+bunk_width+base_width, field_height/2.0 } );

// static const uint8_t rgba_white[/*4*/] = { 255, 255, 255, 255 };
static const uint8_t rgba_yellow[/*4*/] = { 255, 255, 0, 255 };
// static const uint8_t rgba_red[/*4*/] = { 255, 0, 0, 255 };
static const uint8_t rgba_green[/*4*/] = { 0, 255, 0, 255 };
// static const uint8_t rgba_blue[/*4*/] = { 0, 0, 255, 255 };
static const float text_lum = 0.75f;
static const pixel::f4::vec_t vec4_text_color(text_lum, text_lum, text_lum, 1.0f);
static bool debug_gfx = true;

static pixel::bitmap_ref bmp_bunk;
static pixel::texture_ref all_images;

// row-1
static std::vector<pixel::texture_ref> tex_alien1; // 2x
static std::vector<pixel::texture_ref> tex_alienX, tex_redX;

// row-2
static std::vector<pixel::texture_ref> tex_alien2; // 2x

// row-3
static std::vector<pixel::texture_ref> tex_alien3; // 2x
static std::vector<pixel::texture_ref> tex_ashot1, tex_ashot2; // 3x

// row-4
static std::vector<pixel::texture_ref> tex_base;
static std::vector<pixel::texture_ref> tex_baseX; // 3x

// row-5
static pixel::texture_ref tex_bunk[] { nullptr, nullptr, nullptr, nullptr };
static std::vector<pixel::texture_ref> tex_peng;

// row-6
static pixel::texture_ref tex_alienm;
int level = 1;

using namespace jau::audio;

static std::vector<audio_sample_ref> audio_aliens;
static audio_sample_ref audio_peng, audio_alienX, audio_baseX;

static bool load_samples() {
    audio_aliens.clear();
    if( jau::audio::is_audio_subsystem_initialized() ) {
        audio_aliens.push_back( std::make_shared<jau::audio::audio_sample_t>("resources/spaceinv/alien1.wav", false) );
        audio_aliens.push_back( std::make_shared<jau::audio::audio_sample_t>("resources/spaceinv/alien2.wav", false) );
        audio_aliens.push_back( std::make_shared<jau::audio::audio_sample_t>("resources/spaceinv/alien3.wav", false) );
        audio_aliens.push_back( std::make_shared<jau::audio::audio_sample_t>("resources/spaceinv/alien4.wav", false) );
        audio_peng = std::make_shared<jau::audio::audio_sample_t>("resources/spaceinv/peng.wav", false);
        audio_alienX = std::make_shared<jau::audio::audio_sample_t>("resources/spaceinv/alienX.wav", false);
        audio_baseX = std::make_shared<jau::audio::audio_sample_t>("resources/spaceinv/baseX.wav", false);
        return true;
    } else {
        audio_aliens.push_back( std::make_shared<jau::audio::audio_sample_t>() );
        audio_peng = std::make_shared<jau::audio::audio_sample_t>();
        audio_alienX = std::make_shared<jau::audio::audio_sample_t>();
        audio_baseX = std::make_shared<jau::audio::audio_sample_t>();
        return false;
    }
}

static bool load_textures() {
    {
        pixel::bitmap_ref empty = std::make_shared<pixel::bitmap_t>(64, 64);
        pixel::log_printf(0, "XX empty: %s\n", empty->toString().c_str());
    }
    bmp_bunk = std::make_shared<pixel::bitmap_t>("resources/spaceinv/spaceinv-bunk.png");
    pixel::log_printf(0, "XX bmp bunk: %s\n", bmp_bunk->toString().c_str());

    int y_off=0;
    all_images = std::make_shared<pixel::texture_t>("resources/spaceinv/spaceinv-sprites.png");
    if( !all_images->handle() ) {
        return false;
    }
    // row-1
    pixel::add_sub_textures(tex_alien1, all_images, 0*12,  y_off, 12, 8, { {  0*12, 0 }, {  1*12, 0 }, });
    tex_alienX.push_back( pixel::add_sub_texture(all_images, 2*12,  y_off, 13, 8) );
    tex_redX.push_back( pixel::add_sub_texture(all_images, 24+13, y_off,  8, 8) );
    y_off+= 8;

    // row-2
    pixel::add_sub_textures(tex_alien2, all_images, 0*11, y_off, 11, 8, { {  0*11, 0 }, {  1*11, 0 }, });
    y_off+= 8;

    // row-3
    pixel::add_sub_textures(tex_alien3, all_images, 0* 8, y_off,  8, 8, { {  0* 8, 0 }, {  1* 8, 0 }, });
    pixel::add_sub_textures(tex_ashot1, all_images, 2* 8, y_off,  3, 7, { {  0* 3, 0 }, {  1* 3, 0 }, {  2* 3, 0 } });
    pixel::add_sub_textures(tex_ashot2, all_images, 16+9, y_off,  3, 7, { {  0* 3, 0 }, {  1* 3, 0 }, {  2* 3, 0 } });
    y_off+= 8;

    // row-4
    tex_base.push_back( pixel::add_sub_texture(all_images,   0*13, y_off, 13, 8) );
    pixel::add_sub_textures(tex_baseX, all_images,  1*13, y_off, 13, 8, { {  0* 3, 0 }, {  1* 3, 0 }, {  2* 3, 0 } });
    y_off+= 8;

    // row-5
    tex_bunk[0] = std::make_shared<pixel::texture_t>(bmp_bunk); // 22x16
    tex_bunk[1] = std::make_shared<pixel::texture_t>(bmp_bunk);
    tex_bunk[2] = std::make_shared<pixel::texture_t>(bmp_bunk);
    tex_bunk[3] = std::make_shared<pixel::texture_t>(bmp_bunk);
    tex_peng.push_back( pixel::add_sub_texture(all_images,  22, y_off,  1, 4) );
    y_off+=16;

    // row-6
    tex_alienm = pixel::add_sub_texture(all_images, 0, y_off, 16, 7);

    // row-1
    pixel::log_printf(0, "XX alien1: %d textures\n", tex_alien1.size());
    for(const pixel::texture_ref& t : tex_alien1) {
        pixel::log_printf(0, "XX alien1: %s\n", t->toString().c_str());
    }
    pixel::log_printf(0, "XX alienX: %s\n", tex_alienX[0]->toString().c_str());
    pixel::log_printf(0, "XX redX:   %s\n", tex_redX[0]->toString().c_str());

    // row-2
    pixel::log_printf(0, "XX alien2: %d textures\n", tex_alien2.size());
    for(const pixel::texture_ref& t : tex_alien2) {
        pixel::log_printf(0, "XX alien2: %s\n", t->toString().c_str());
    }

    // row-3
    pixel::log_printf(0, "XX alien3: %d textures\n", tex_alien3.size());
    for(const pixel::texture_ref& t : tex_alien3) {
        pixel::log_printf(0, "XX alien3: %s\n", t->toString().c_str());
    }
    pixel::log_printf(0, "XX ashot1: %d textures\n", tex_ashot1.size());
    for(const pixel::texture_ref& t : tex_ashot1) {
        pixel::log_printf(0, "XX ashot1: %s\n", t->toString().c_str());
    }
    pixel::log_printf(0, "XX ashot2: %d textures\n", tex_ashot2.size());
    for(const pixel::texture_ref& t : tex_ashot2) {
        pixel::log_printf(0, "XX ashot2: %s\n", t->toString().c_str());
    }

    // row-4
    pixel::log_printf(0, "XX base: %s\n", tex_base[0]->toString().c_str());
    pixel::log_printf(0, "XX baseX: %d textures\n", tex_baseX.size());
    for(const pixel::texture_ref& t : tex_baseX) {
        pixel::log_printf(0, "XX baseX: %s\n", t->toString().c_str());
    }

    // row-5
    pixel::log_printf(0, "XX bunk: %s\n", tex_bunk[0]->toString().c_str());
    pixel::log_printf(0, "XX peng: %s\n", tex_peng[0]->toString().c_str());

    // row-6
    pixel::log_printf(0, "XX alien MS: %s\n", tex_alienm->toString().c_str());
    return true;
}

class alient_t {
  private:
    int m_value;
    pixel::animtex_t m_atex;
    pixel::f2::vec_t m_dim;
    float dt_kill = 0;

  public:
    pixel::f2::point_t m_tl;

    alient_t(int value, pixel::animtex_t atex_alien, const pixel::f2::point_t& center) noexcept
    : m_value(value), m_atex(std::move(atex_alien)),
      m_dim((float)m_atex.width(), (float)m_atex.height()),
      m_tl( center + pixel::f2::point_t(-m_dim.x/2, +m_dim.y/2) )
    { }

    pixel::f2::aabbox_t box() const noexcept {
        return pixel::f2::aabbox_t().resize(m_tl).resize(m_tl.x + m_dim.x, m_tl.y - m_dim.y);
    }

    constexpr int value() const noexcept { return m_value; }

    void step(const pixel::f2::vec_t& step) noexcept {
        m_atex.next();
        m_tl += step;
    }

    void notify_killed() {
        m_atex = pixel::animtex_t("AlienX", 1.0f, tex_alienX);
        dt_kill = 0.5f;
    }

    bool killanim(const float dt) {
        if( 0 < dt_kill ) {
            dt_kill = std::max( 0.0f, dt_kill - dt );
            m_atex.tick(dt);
            return true;
        } else {
            return false;
        }
    }
    void draw() const noexcept {
        m_atex.draw(m_tl.x, m_tl.y);
    }

    bool on_screen(){
        return box().inside(field_box);
    }

    bool intersection(const alient_t& o) const {
        return box().intersects(o.box());
    }

    pixel::animtex_t& atex() { return m_atex; }
};

class alien_group_t {
  public:
    constexpr static float step_width = 2;
    constexpr static float step_down = 8;

  private:
    pixel::f2::aabbox_t m_box;
    pixel::f2::vec_t m_step = pixel::f2::vec_t(step_width, 0);
    float m_sec_per_step = 1.0f;
    float m_dt_step_left = m_sec_per_step;
    std::vector<alient_t> m_killed;
    bool m_pause = false;

  public:
    std::vector<alient_t> actives;

    alien_group_t() = default;
    alien_group_t(const alien_group_t&) = default;
    alien_group_t(alien_group_t&&)      = default;
    alien_group_t& operator=(const alien_group_t&) = default;
    alien_group_t& operator=(alien_group_t&&)      = default;

    void reset() {
        const float cell_height = (float)tex_alien1[0]->height;
        const float cell_width = (float)tex_alien1[0]->width;
        actives.clear();
        m_box.reset();
        m_sec_per_step = std::max(700_ms, 1_s-(level-1)/40);
        pixel::f2::point_t p = field_box.bl;
        p.y =  0.0f;
        for(int y=0; y<2; ++y) {
            p.x = field_box.bl.x + cell_width/2.0f;
            for(int x=0; x<11; ++x) {
                actives.emplace_back(10, pixel::animtex_t("Alien1", m_sec_per_step, tex_alien1), p);
                p.x += cell_width * 1.5f;
            }
            p.y +=  2.0f * cell_height;
        }
        for(int y=0; y<2; ++y) {
            p.x = field_box.bl.x + cell_width/2.0f;
            for(int x=0; x<11; ++x) {
                actives.emplace_back(20, pixel::animtex_t("Alien2", m_sec_per_step, tex_alien2), p);
                m_box.resize(actives[actives.size()-1].box());
                p.x += cell_width * 1.5f;
            }
            p.y +=  2.0f * cell_height;
        }
        for(int y=0; y<1; ++y) {
            p.x = field_box.bl.x + cell_width/2.0f;
            for(int x=0; x<11; ++x) {
                actives.emplace_back(30, pixel::animtex_t("Alien3", m_sec_per_step, tex_alien3), p);
                m_box.resize(actives[actives.size()-1].box());
                p.x += cell_width * 1.5f;
            }
            p.y +=  2.0f * cell_height;
        }
        m_dt_step_left = m_sec_per_step;
    }

    void scale_pace(float faktor) {
        const float old = m_sec_per_step; 
        m_sec_per_step *= faktor;
        pixel::log_printf(0, "XX ag scale pace %f * %f = %f\n", old, faktor, m_sec_per_step); 
    }

    bool check_hit(const pixel::f2::aabbox_t& b, int& value) {
        for(auto it = actives.begin(); it != actives.end(); ) {
            alient_t& a = *it;
            if( !a.box().intersects(b) ) {
                ++it;
            } else {
                value = a.value();
                a.notify_killed();
                m_killed.push_back(a);
                it = actives.erase(it);
                return true;
            }
        }
        return false;
    }

    void set_pause(bool v) noexcept { m_pause = v; }

    void tick(const float dt) {
        static int sound_idx = 0;
        static audio_sample_ref audio_sample = nullptr;

        if( m_pause ) {
            return;
        }
        for(auto it = m_killed.begin(); it != m_killed.end(); ) {
            if( it->killanim(dt) ) {
                ++it;
            } else {
                it = m_killed.erase(it);
            }
        }
        m_dt_step_left -= dt;
        if( m_dt_step_left > 0 || m_killed.size() > 0 ) {
            return;
        }
        {
            if( audio_sample ) {
                audio_sample->stop();
            }
            audio_sample = audio_aliens[sound_idx];
            sound_idx = ( sound_idx + 1 ) % audio_aliens.size();
            audio_sample->play(1);
        }
        m_dt_step_left = m_sec_per_step;
        if( !m_box.inside(field_box) ) {
            m_step.x *= -1;
            m_step.y = -step_down;
            scale_pace(1.0f-1.0f/20.f);
        }
        for(alient_t& a : actives){
            a.step(m_step);
        }
        m_step.y = 0;
    }

    void draw(){
        m_box.reset();
        for(alient_t& a : actives){
            a.draw();
            m_box.resize(a.box());
        }
        for(alient_t& a : m_killed){
            a.draw();
        }
    }
};
alien_group_t alien_group;

class bunker_t {
  private:
    size_t idx;
    pixel::f2::vec_t m_dim;
    pixel::f2::point_t m_tl;
    pixel::bitmap_ref m_bunk;

    void put_bunk(const pixel::f2::aabbox_t& box, uint32_t abgr) noexcept {
        if(!m_bunk->pixels() || 0 == m_bunk->width || 0 == m_bunk->height ) {
            return;
        }
        const uint32_t max_x = m_bunk->width-1;
        const uint32_t max_y = m_bunk->height-1;
        const uint32_t y1 = std::max<uint32_t>(0, pixel::round_to_int(box.bl.y));
        const uint32_t y2 = std::min<uint32_t>(max_y, pixel::round_to_int(box.tr.y));
        for(uint32_t y=y1; y<y2; ++y) {
            const uint32_t o = y%2;
            const uint32_t x1 = std::max<uint32_t>(0, pixel::round_to_int(box.bl.x)-o);
            const uint32_t x2 = std::min<uint32_t>(max_x, pixel::round_to_int(box.tr.x)+o);
            for(uint32_t x=x1; x<x2; ++x) {
                uint32_t * const target_pixel = std::bit_cast<uint32_t *>(m_bunk->pixels() + static_cast<size_t>((m_bunk->height - y - 1) * m_bunk->stride) + static_cast<size_t>(x * m_bunk->bpp));
                *target_pixel = abgr;
            }
        }
    }
  public:
    bunker_t(size_t idx_, const pixel::f2::point_t& tl) noexcept
    : idx(idx_), m_dim((float)tex_bunk[idx]->width, (float)tex_bunk[idx]->height),
      m_tl(tl), m_bunk(bmp_bunk->clone())
    {
        tex_bunk[idx]->update(m_bunk);
    }

    pixel::f2::aabbox_t box() const noexcept {
        return pixel::f2::aabbox_t().resize(m_tl).resize(m_tl.x + m_dim.x, m_tl.y - m_dim.y);
    }

    bool hit(pixel::f2::aabbox_t& hitbox) {
        // const uint32_t clrpix = 0xffffffff;
        const uint32_t clrpix = 0x00000000;
        // pixel::f2::vec_t hitdim {0, hitbox.height()};
        pixel::f2::vec_t hitdim {hitbox.width(), 0};
        pixel::f2::aabbox_t hitbox2(hitbox.bl-1.4*hitdim, hitbox.tr+1.4*hitdim);
        const pixel::f2::aabbox_t mybox = box();
        pixel::f2::aabbox_t ibox = hitbox.intersection(mybox);
        if( false ) {
            printf("XXX bunk.hit: bunk   %s\n", mybox.toString().c_str());
            printf("XXX bunk.hit: hit    %s\n", hitbox.toString().c_str());
            printf("XXX bunk.hit: hit2   %s\n", hitbox2.toString().c_str());
            printf("XXX bunk.hit: ibox1.0 %s\n", ibox.toString().c_str());
        }
        if( ibox.width() == 0 ) {
            // printf("XXX bunk.hit: ibox empty -> false\n");
            return false;
        }
        ibox.bl -= mybox.bl;
        ibox.tr -= mybox.bl;
        // printf("XXX bunk.hit: ibox1.1 %s\n", ibox.toString().c_str());
        if( m_bunk->equals(ibox, clrpix) ) {
            // printf("XXX bunk.hit: clear -> false\n");
            return false;
        }
        pixel::f2::aabbox_t ibox2 = hitbox2.intersection(mybox);
        ibox2.bl -= mybox.bl;
        ibox2.tr -= mybox.bl;
        put_bunk(ibox2, clrpix);
        tex_bunk[idx]->update(m_bunk);
        return true;
    }
    void draw() const noexcept {
        tex_bunk[idx]->draw(m_tl.x, m_tl.y, m_dim.x, m_dim.y);
    }

    bool on_screen(){
        return box().inside(field_box);
    }
    bool intersection(const pixel::f2::aabbox_t& o) const {
        return box().intersects(o);
    }
};
std::vector<bunker_t> bunks;

struct hit_result{
    bool hit;
    bool live;
};

class peng_t {
  private:
    pixel::animtex_t m_atex;
    pixel::f2::vec_t m_dim;
    pixel::f2::point_t m_tl;
    int m_alien_value;

  public:
    constexpr static float anim_period = 0.03f; // 0.025f;
    pixel::f2::vec_t m_velo; // [m/s]
    int m_owner;

  private:
    bool check_alien_hit() {
        if( m_owner == alien_id ) {
            return false;
        }
        m_alien_value = 0;
        if( alien_group.check_hit( box(), m_alien_value ) ) {
            audio_alienX->play();
            return true;
        } else {
            return false;
        }
    }

    bool check_bunker_hit() {
        pixel::f2::aabbox_t b = box();
        for(auto it = bunks.begin(); it != bunks.end(); ) {
            bunker_t& bunk = *it;
            if( bunk.box().intersects(b) && bunk.hit(b) ) {
                return true;
            } else {
                ++it;
            }
        }
        return false;
    }

  public:
    peng_t(const pixel::f2::point_t& center, const pixel::f2::vec_t& v, const int owner, pixel::animtex_t atex) noexcept
    : m_atex(std::move(atex)),
      m_dim((float)m_atex.width(), (float)m_atex.height()),
      m_tl( center + pixel::f2::point_t(-m_dim.x/2, +m_dim.y/2) ),
      m_alien_value(0), m_velo( v ), m_owner(owner)
    { }

    pixel::f2::aabbox_t box() const noexcept {
        return pixel::f2::aabbox_t().resize(m_tl).resize(m_tl.x + m_dim.x, m_tl.y - m_dim.y);
    }

    bool tick(const float dt) noexcept {
        m_atex.tick(dt);
        if( !box().inside(field_box) ) {
            return false;
        }
        if(!m_velo.is_zero()){
            m_tl += m_velo * dt;
        }
        return !check_alien_hit() && !check_bunker_hit();
    }

    void draw() const noexcept {
        m_atex.draw(m_tl.x, m_tl.y, m_dim.x, m_dim.y);
    }

    bool on_screen(){
        return box().inside(field_box);
    }

    bool intersection(const peng_t& o) const {
        return box().intersects(o.box());
    }

    int alien_hit_value() const { return m_alien_value; }
};
std::vector<peng_t> pengs;

void reset_items() {
    bunks.clear();
    bunks.emplace_back(0, bunk1_tl);
    bunks.emplace_back(1, bunk2_tl);
    bunks.emplace_back(2, bunk3_tl);
    bunks.emplace_back(3, bunk4_tl);
    alien_group.reset();
    pengs.clear();
}

class spaceship_t {
    public:
        constexpr static const float height = base_height; // [m]

        constexpr static const float peng_velo_0 = field_height / 1.5f; // [m/s]
        constexpr static const int peng_inventory_max = 1;

    private:
        pixel::animtex_t m_atex;
        pixel::f2::vec_t m_dim;
        pixel::f2::point_t m_tl, m_tc;
        bool m_killed;

        bool check_hit() {
            if( m_killed ) {
                return false;
            }
            pixel::f2::aabbox_t b = box();
            for(auto it = pengs.begin(); it != pengs.end(); ) {
                peng_t& a = *it;
                if( !a.box().intersects(b) ) {
                    ++it;
                } else {
                    it = pengs.erase(it);
                    m_atex = pixel::animtex_t("pengX", 0.3f, tex_baseX);
                    audio_baseX->play();
                    m_killed = true;
                    return true;
                }
            }
            return false;
        }
    public:
        int peng_inventory;

        spaceship_t(const pixel::f2::point_t& top_center) noexcept
        : m_atex(pixel::animtex_t("peng", 1.0f, tex_base)),
          m_dim((float)tex_base[0]->width, (float)tex_base[0]->height),
          m_tl(top_center.x - m_dim.x/2.0f, top_center.y), m_tc(top_center),
          m_killed(false),
          peng_inventory(peng_inventory_max)
        {}

        void reset(const pixel::f2::point_t& top_center){
            peng_inventory = peng_inventory_max;
            m_tl = {top_center.x - m_dim.x/2.0f, top_center.y};
            m_tc = top_center;
        }

        constexpr bool is_killed() const noexcept { return m_killed; }

        pixel::f2::aabbox_t box() const noexcept {
            return pixel::f2::aabbox_t().resize(m_tl).resize(m_tl.x + m_dim.x, m_tl.y - m_dim.y);
        }

        void peng() noexcept {
            if(peng_inventory > 0){
                // adjust start posision to geometric ship model
                pixel::f2::point_t p0 = {m_tc.x, m_tc.y + (float)tex_peng[0]->height/2 + 0.05f};
                pixel::f2::vec_t v_p = pixel::f2::vec_t::from_length_angle(peng_velo_0 + 10.0f * (float)level, 90_deg);
                pengs.emplace_back(p0, v_p, ship_id, pixel::animtex_t("peng", peng_t::anim_period, tex_peng));
                --peng_inventory;
                audio_peng->play();
            }
        }

        void move(const pixel::f2::point_t& d) noexcept {
            m_tl += d;
            m_tc += d;
            if( !box().inside(base_box) ) {
                // pixel::log_printf(0, "XX %s -> %s, %s\n", d.toString().c_str(), box().toString().c_str(), base_box.toString().c_str());
                m_tl -= d;
                m_tc -= d;
            }
        }
        bool tick(const float dt) noexcept {
            m_atex.tick(dt);
            return !check_hit();
        }

        void draw() const noexcept {
            m_atex.draw(m_tl.x, m_tl.y, m_dim.x, m_dim.y);
        }
};
typedef std::shared_ptr<spaceship_t> spaceship_ref_t;
std::vector<spaceship_ref_t> spaceship;

class player_t {
    private:
        int m_lives;
        spaceship_ref_t m_ship;
        constexpr static int start_live = 3;
        float m_respawn_timer;
        int m_score;

        void ship_dtor() noexcept {
            --m_lives;
            m_respawn_timer = 2; // [s]
            alien_group.set_pause(true);
        }

        pixel::f2::point_t ship_startpos() {
            return {base_box.bl.x + base_width/2, base_box.bl.y + base_height};
        }

        void respawn_ship() noexcept {
            if(m_lives <= 0){
                return;
            }
            m_respawn_timer = 0;
            m_ship = std::make_shared<spaceship_t>(ship_startpos());
            alien_group.set_pause(false);
        }

    public:
        player_t() noexcept
        : m_lives(start_live),
          m_ship(nullptr), m_respawn_timer(0), m_score(0)
        { respawn_ship(); }

        void reset() noexcept {
            m_score = 0;
            m_lives = start_live;
            respawn_ship();
        }

        void next_level(){
            if(!m_ship){
                respawn_ship();
            } else {
                m_ship->reset(ship_startpos());
            }
        }

        bool is_killed() const noexcept { return m_ship->is_killed(); }
        constexpr int lives() const noexcept { return m_lives; }

        int peng_inventory() const noexcept { return m_ship->peng_inventory; }
        spaceship_ref_t& ship() noexcept { return m_ship; }
        constexpr int score() const noexcept { return m_score; }
        void peng_completed(const peng_t& p) noexcept {
            if(!is_killed())  {
                ++m_ship->peng_inventory;
            }
            add_score(p.alien_hit_value());
        }
        void add_score(int diff) noexcept { m_score += diff; }

        bool tick(const float dt) noexcept {
            if( !m_ship->tick(dt) ) {
                ship_dtor();
            }
            if( m_respawn_timer > 0 ) {
                m_respawn_timer -= dt;
                if( 0 >= m_respawn_timer ) {
                    respawn_ship();
                }
            }
            return true;
        }
        void draw() const noexcept {
            m_ship->draw();
        }
        void handle_event0() noexcept {
            if( !m_ship->is_killed() && event.has_any_p1() ) {
                if( event.released_and_clr(pixel::input_event_type_t::P2_ACTION2) ) {
                    m_ship->peng();
                }
            }
        }
        void handle_event1(const float dt /* [s] */) noexcept {
            const float v = 35.0f;
            if( !m_ship->is_killed() && event.has_any_p1() ) {
                if( event.pressed(pixel::input_event_type_t::P1_LEFT) ){
                    m_ship->move( { -v * dt, 0 } );
                } else if( event.pressed(pixel::input_event_type_t::P1_RIGHT) ){
                    m_ship->move( { v * dt, 0 } );
                }
            }
        }
};
void peng_from_alien(alient_t alien){
    static int alt = 0;
    std::vector<pixel::texture_ref>& vtex = 0 == alt ? tex_ashot1 : tex_ashot2;
    // adjust start posision to geometric alien model
    pixel::f2::point_t p0 = {alien.m_tl.x + (float)alien.atex().width()/2,
                             alien.m_tl.y - (float)alien.atex().height() - 0.05f};
    p0.add(0, (float)vtex[0]->height/2);
    pixel::f2::vec_t v_p = pixel::f2::vec_t::from_length_angle(field_height/2 + 10.0f * (float)level, 270_deg);
    pengs.emplace_back(p0, v_p, alien_id, pixel::animtex_t("ashot", peng_t::anim_period, vtex));
    alt = (alt + 1)%2;
}

void peng_alien() {
    //printf("XXX: Alien shooted");
    if(alien_group.actives.size() <= 0){
        return;
    }
    peng_from_alien(alien_group.actives[(size_t)(pixel::next_rnd() * (float)(alien_group.actives.size()-1))]);
}

<<<<<<< HEAD
static pixel::f2::point_t tl_text;
static std::string record_bmpseq_basename;
static bool raster = false;
static int high_score = 1000;
=======

#if defined(__EMSCRIPTEN__)
    static void init_audio() {
        jau::audio::init_audio_subsystem();
        load_samples();
    }
    extern "C" {
        EMSCRIPTEN_KEEPALIVE void start_audio() noexcept { init_audio(); }
    }
#endif

static pixel::f2::point_t tl_text;
static std::string record_bmpseq_basename;
static bool raster = false;
static std::atomic_bool first_run = true;
>>>>>>> 2d729a2c

void mainloop() {
    static player_t p1;
    static uint64_t frame_count_total = 0;
    static uint64_t snap_count = 0;
    static uint64_t t_last = pixel::getElapsedMillisecond(); // [ms]
    static const int text_height = 24;
    static bool animating = true;
    static pixel::texture_ref game_over_text = pixel::make_text(tl_text, 0, {1, 0, 0, 1}, text_height*5 , "GAME OVER");
    static bool game_over = false;
    constexpr static float min_peng_time = 300_ms;
    constexpr static float max_peng_time = 2_s;
<<<<<<< HEAD
    static float peng_time = min_peng_time + pixel::next_rnd() * (max_peng_time-min_peng_time);
=======
    static float peng_time = pixel::next_rnd() * max_peng_time;

    if( !pixel::is_gfx_subsystem_initialized() ) {
        return;
    }
    bool exp_first_run = true;
    if( first_run.compare_exchange_strong(exp_first_run, false) ) {
    }
>>>>>>> 2d729a2c
    bool do_snapshot = false;
    static const pixel::f2::aabbox_t p1_ship_box = p1.ship()->box();
    static pixel::si_time_t level_time = 0;

    while( pixel::handle_one_event(event) ) {
        if( event.pressed_and_clr( pixel::input_event_type_t::WINDOW_CLOSE_REQ ) ) {
            printf("Exit Application\n");
            #if defined(__EMSCRIPTEN__)
                emscripten_cancel_main_loop();
            #else
                exit(0);
            #endif
        } else if( event.pressed_and_clr( pixel::input_event_type_t::WINDOW_RESIZED ) ) {
            pixel::cart_coord.set_height(-space_height/2.0f, space_height/2.0f);
        } else if( event.released_and_clr(pixel::input_event_type_t::RESET) ) {
            reset_items();
            p1.reset();
            game_over = false;
            level_time = 0;
            level = 1;
        } else if( event.released_and_clr(pixel::input_event_type_t::F12) ) {
            do_snapshot = true;
        }
        if( event.paused() ) {
            animating = false;
        } else {
            if( !animating ) {
                t_last = pixel::getElapsedMillisecond(); // [ms]
            }
            animating = true;
        }

        // Pass events to all animated objects
        if( animating ) {
            p1.handle_event0();
        }
    }
    const uint64_t t1 = animating ? pixel::getElapsedMillisecond() : t_last; // [ms]
    const float dt = (float)(t1 - t_last) / 1000.0f; // [s]
    t_last = t1;
    level_time += dt;

    if(animating) {
        {
            p1.handle_event1(dt);
            p1.tick(dt);
        }
        if (raster) {
            pixel::draw_grid(50, 255, 0, 0, 0, 255, 0, 0, 0);
        }
        // alien tick
        alien_group.tick(dt);

        // pengs tick
        {
            for(auto it = pengs.begin(); it != pengs.end(); ) {
                peng_t& p = *it;
                if( p.tick(dt) ) {
                    ++it;
                } else {
                    if(p.m_owner == ship_id){
                        p1.peng_completed(p);
                    }
                    it = pengs.erase(it);
                }
            }
        }
        if( !p1.is_killed() ) {
            peng_time -= dt;
            if(peng_time <= 0){
                peng_alien();
                peng_time = min_peng_time +
                        pixel::next_rnd() * (max_peng_time-min_peng_time-(float)level*50_ms-level_time/2_min);
            }
        }
    }
    pixel::clear_pixel_fb(0, 0, 0, 255);

    // Draw all objects
    if( debug_gfx ) {
        {
            const float w = space_width - 2;
            const float h = space_height - 2;
            pixel::set_pixel_color(rgba_yellow);
            pixel::f2::rect_t r({-w/2.0f, +h/2.0f}, w, h);
            r.draw();
        }
        {
            pixel::set_pixel_color(rgba_green);
            pixel::f2::rect_t r({-field_width/2.0f, +field_height/2.0f}, field_width, field_height);
            r.draw();
        }
    }
    {
        const float abstand_zsl = 5;
        for(int i = 0; i < p1.lives()-1; ++i){
            const float w = space_width - 2;
            const float h = space_height - 2;
            pixel::f2::rect_t r({-w/2.0f, +h/2.0f}, w, h);
            spaceship_t l = {{r.m_bl.x + abstand_zsl*(float)(i + 1) +
            p1_ship_box.width()*(float)i + p1_ship_box.width()/2,
            r.m_bl.y + abstand_zsl + p1_ship_box.height()}};
            l.draw();
        }
    }
    p1.draw();
    for(auto & bunk : bunks) {
        bunk.draw();
    }
    // printf("XXX: aliens %zu\n", aliens.size());
    alien_group.draw();
    for(auto & peng : pengs) {
        peng.draw();
    }

    if(alien_group.actives.size() == 0){
        reset_items();
        p1.next_level();
        ++level;
        level_time = 0;
    }
    pixel::set_pixel_color(255, 255, 255, 255);

    float fps = pixel::get_gpu_fps();
    tl_text.set(pixel::cart_coord.min_x(), pixel::cart_coord.max_y());
    pixel::texture_ref hud_text = pixel::make_text(tl_text, 0, vec4_text_color, text_height, "%s s, fps %4.2f, score %4d, high score %d, level %d",
                    pixel::to_decstring(t1/1000, ',', 5).c_str(), // 1d limit
                    fps, p1.score(), high_score, level);
    for(alient_t& a : alien_group.actives){
        if(a.box().bl.y < -62-bunks[0].box().height() || p1.lives() <= 0){
            game_over = true;
            animating = false;
        }
    }

    if(p1.score() > high_score){
        high_score = p1.score();
    }

    pixel::swap_pixel_fb(false);
    {
        const int dx = ( pixel::fb_width - pixel::round_to_int((float)hud_text->width*(float)hud_text->dest_sx) ) / 2;
        hud_text->draw_fbcoord(dx, 0);
    }
    if(game_over){
        const int dx = ( pixel::fb_width - pixel::round_to_int((float)game_over_text->width*game_over_text->dest_sx) ) / 2;
        game_over_text->draw_fbcoord(dx, 0);
    }
    pixel::swap_gpu_buffer();
    if( record_bmpseq_basename.size() > 0 ) {
        std::string snap_fname(128, '\0');
        const int written = std::snprintf(&snap_fname[0], snap_fname.size(), "%s-%7.7" PRIu64 ".bmp", record_bmpseq_basename.c_str(), frame_count_total);
        snap_fname.resize(written);
        pixel::save_snapshot(snap_fname);
    }
    if( do_snapshot ) {
        std::string snap_fname(128, '\0');
        const int written = std::snprintf(&snap_fname[0], snap_fname.size(), "spaceinv-%7.7" PRIu64 ".bmp", snap_count++);
        snap_fname.resize(written);
        pixel::save_snapshot(snap_fname);
        printf("Snapshot written to %s\n", snap_fname.c_str());
    }
    ++frame_count_total;
}

int main(int argc, char *argv[])
{
    int window_height = 1024;
    int window_width = (int)std::round( (float)window_height * space_width_pct );
    {
        for(int i=1; i<argc; ++i) {
            if( 0 == strcmp("-height", argv[i]) && i+1<argc) {
                window_height = atoi(argv[i+1]);
                window_width = (int)std::round( (float)window_height * space_width_pct );
                ++i;
            }
        }
    }
    {
        const float origin_norm[] = { 0.5f, 0.5f };
        if( !pixel::init_gfx_subsystem("Space Invaders", window_width, window_height, origin_norm, true, true /* subsys primitives */) ) {
            return 1;
        }
    }
    pixel::cart_coord.set_height(-space_height/2.0f, space_height/2.0f);

    pixel::log_printf(0, "XX %s\n", pixel::cart_coord.toString().c_str());
    {
        float w = pixel::cart_coord.width();
        float h = pixel::cart_coord.height();
        float r01 = h/w;
        float a = w / h;
        printf("-w %f [x]\n-h %f [y]\n-r1 %f [y/x]\n-r2 %f [x/y]\n", w, h, r01, a);
    }
    if( !load_textures() ) {
        return 1;
    }
    #if !defined(__EMSCRIPTEN__)
        jau::audio::init_audio_subsystem();
    #endif
    load_samples();
    reset_items();
    #if defined(__EMSCRIPTEN__)
        emscripten_set_main_loop(mainloop, 0, 1);
    #else
        while( true ) { mainloop(); }
    #endif
    return 0;
}<|MERGE_RESOLUTION|>--- conflicted
+++ resolved
@@ -21,11 +21,8 @@
  * OF CONTRACT, TORT OR OTHERWISE, ARISING FROM, OUT OF OR IN CONNECTION
  * WITH THE SOFTWARE OR THE USE OR OTHER DEALINGS IN THE SOFTWARE.
  */
-<<<<<<< HEAD
 #include <algorithm>
-=======
 #include <atomic>
->>>>>>> 2d729a2c
 #include <cstddef>
 #include <memory>
 #include <pixel/pixel3f.hpp>
@@ -800,28 +797,21 @@
     peng_from_alien(alien_group.actives[(size_t)(pixel::next_rnd() * (float)(alien_group.actives.size()-1))]);
 }
 
-<<<<<<< HEAD
+#if defined(__EMSCRIPTEN__)
+    static void init_audio() {
+        jau::audio::init_audio_subsystem();
+        load_samples();
+    }
+    extern "C" {
+        EMSCRIPTEN_KEEPALIVE void start_audio() noexcept { init_audio(); }
+    }
+#endif
+
 static pixel::f2::point_t tl_text;
 static std::string record_bmpseq_basename;
 static bool raster = false;
 static int high_score = 1000;
-=======
-
-#if defined(__EMSCRIPTEN__)
-    static void init_audio() {
-        jau::audio::init_audio_subsystem();
-        load_samples();
-    }
-    extern "C" {
-        EMSCRIPTEN_KEEPALIVE void start_audio() noexcept { init_audio(); }
-    }
-#endif
-
-static pixel::f2::point_t tl_text;
-static std::string record_bmpseq_basename;
-static bool raster = false;
 static std::atomic_bool first_run = true;
->>>>>>> 2d729a2c
 
 void mainloop() {
     static player_t p1;
@@ -834,10 +824,7 @@
     static bool game_over = false;
     constexpr static float min_peng_time = 300_ms;
     constexpr static float max_peng_time = 2_s;
-<<<<<<< HEAD
     static float peng_time = min_peng_time + pixel::next_rnd() * (max_peng_time-min_peng_time);
-=======
-    static float peng_time = pixel::next_rnd() * max_peng_time;
 
     if( !pixel::is_gfx_subsystem_initialized() ) {
         return;
@@ -845,7 +832,6 @@
     bool exp_first_run = true;
     if( first_run.compare_exchange_strong(exp_first_run, false) ) {
     }
->>>>>>> 2d729a2c
     bool do_snapshot = false;
     static const pixel::f2::aabbox_t p1_ship_box = p1.ship()->box();
     static pixel::si_time_t level_time = 0;
